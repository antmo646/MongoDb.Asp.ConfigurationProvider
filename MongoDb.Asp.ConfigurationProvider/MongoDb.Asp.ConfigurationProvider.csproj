﻿<Project Sdk="Microsoft.NET.Sdk">

  <PropertyGroup>
    <TargetFramework>netstandard2.0</TargetFramework>
    <Version>2.0.1.1000</Version>
    <Authors>Vineet Yadav</Authors>
    <Company></Company>
    <Description>Configuration provider for mongo db. Can read runtime configuration from defined mongo db database / collection.
Refer: https://github.com/yadavvineet/MongoDb.Asp.ConfigurationProvider for more details</Description>
    <Copyright>Vineet Yadav</Copyright>
    <PackageProjectUrl>https://github.com/yadavvineet/MongoDb.Asp.ConfigurationProvider</PackageProjectUrl>
    <RepositoryUrl>https://github.com/yadavvineet/MongoDb.Asp.ConfigurationProvider</RepositoryUrl>
    <RepositoryType>git</RepositoryType>
    <PackageLicenseExpression></PackageLicenseExpression>
    <PackageLicenseFile>LICENSE.txt</PackageLicenseFile>
  </PropertyGroup>

  <ItemGroup>
<<<<<<< HEAD
    <PackageReference Include="Microsoft.Extensions.Configuration" Version="3.1.8" />
    <PackageReference Include="MongoDB.Driver" Version="2.10.4" />
=======
    <PackageReference Include="Microsoft.Extensions.Configuration" Version="3.1.6" />
    <PackageReference Include="MongoDB.Driver" Version="2.9.1" />
    <PackageReference Include="Newtonsoft.Json" Version="12.0.3" />
>>>>>>> 2d1222cb
  </ItemGroup>

  <ItemGroup>
    <None Include="..\LICENSE.txt">
      <Pack>True</Pack>
      <PackagePath></PackagePath>
    </None>
  </ItemGroup>

</Project><|MERGE_RESOLUTION|>--- conflicted
+++ resolved
@@ -16,14 +16,9 @@
   </PropertyGroup>
 
   <ItemGroup>
-<<<<<<< HEAD
-    <PackageReference Include="Microsoft.Extensions.Configuration" Version="3.1.8" />
-    <PackageReference Include="MongoDB.Driver" Version="2.10.4" />
-=======
     <PackageReference Include="Microsoft.Extensions.Configuration" Version="3.1.6" />
     <PackageReference Include="MongoDB.Driver" Version="2.9.1" />
     <PackageReference Include="Newtonsoft.Json" Version="12.0.3" />
->>>>>>> 2d1222cb
   </ItemGroup>
 
   <ItemGroup>
